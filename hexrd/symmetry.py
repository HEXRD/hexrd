--- conflicted
+++ resolved
@@ -33,14 +33,9 @@
      vstack, c_, dot, \
      argmax
 
-<<<<<<< HEAD
 from hexrd.rotations import quatOfAngleAxis, quatProductMatrix, fixQuat
 from hexrd import constants
 import numpy as np
-=======
-from hexrd import rotations as rot
-
->>>>>>> 5591a598
 
 # =============================================================================
 # Module vars
