--- conflicted
+++ resolved
@@ -66,10 +66,7 @@
 
 nans_1x2 = np.nan*np.ones((1, 2))
 
-<<<<<<< HEAD
-=======
-
->>>>>>> 25a72b86
+
 # =============================================================================
 # CLASSES
 # =============================================================================
@@ -141,21 +138,12 @@
     @property
     def detectors(self):
         return self._instrument.detectors
-<<<<<<< HEAD
 
     @property
     def tvec(self):
         return self._instrument.tvec
 
     @property
-=======
-
-    @property
-    def tvec(self):
-        return self._instrument.tvec
-
-    @property
->>>>>>> 25a72b86
     def chi(self):
         return self._instrument.chi
 
